--- conflicted
+++ resolved
@@ -7,11 +7,6 @@
 	"net/http"
 	"time"
 
-<<<<<<< HEAD
-=======
-	"github.com/openshift/api/project/v1"
-	projectv1client "github.com/openshift/client-go/project/clientset/versioned/typed/project/v1"
->>>>>>> 797c6c66
 	"github.com/prometheus/client_golang/prometheus"
 
 	templatev1 "github.com/openshift/api/template/v1"
@@ -205,7 +200,6 @@
 	return nil
 }
 
-<<<<<<< HEAD
 func deployJenkins(appsclient *appsv1client.AppsV1Client, namespace string) error {
 	dc, err := appsclient.DeploymentConfigs(namespace).Get("jenkins",
 		metav1.GetOptions{})
@@ -220,54 +214,13 @@
 	}
 	dc, err = appsclient.DeploymentConfigs(namespace).Instantiate("jenkins",
 		&req)
-=======
-// Sets up the workspace that this monitoring command will use.
-// TODO: Add prometheus metrics for timing and errors.
-// TODO: Don't panic as that would kill the prometheus end point as well.
-func setupWorkspace(projectName, displayName string, restconfig *restclient.Config) *v1.Project {
-	// Create an OpenShift project/v1 client.
-	projectclient, err := projectv1client.NewForConfig(restconfig)
-	if err != nil {
-		panic(err)
-	}
-
-	// Delete the project that contains the kube resources we've created
-	//err = projectclient.Projects().Create(project, &metav1.DeleteOptions{})
-
-	prj, err := projectclient.ProjectRequests().Create(
-		&v1.ProjectRequest{
-			ObjectMeta: metav1.ObjectMeta{
-				Name: projectName,
-			},
-			DisplayName: displayName,
-		},
-	)
-
-	if err != nil {
-		panic(err)
-	}
-
-	return prj
-}
-
-// Cleans up all objects that this monitoring command creates
-// TODO: Add prometheus metrics for timing and errors.
-// TODO: Don't panic as that would kill the prometheus end point as well.
-func cleanupWorkspace(projectName string, restconfig *restclient.Config) {
-	// Create an OpenShift project/v1 client.
-	projectclient, err := projectv1client.NewForConfig(restconfig)
->>>>>>> 797c6c66
-	if err != nil {
-		return err
-	}
-
-<<<<<<< HEAD
+
+  if err != nil {
+		return err
+	}
+
 	watcher, err := appsclient.DeploymentConfigs(namespace).Watch(
 		metav1.SingleObject(dc.ObjectMeta))
-=======
-	// Delete the project that contains the kube resources we've created
-	err = projectclient.Projects().Delete(projectName, &metav1.DeleteOptions{})
->>>>>>> 797c6c66
 	if err != nil {
 		return err
 	}
